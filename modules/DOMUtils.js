--- conflicted
+++ resolved
@@ -50,19 +50,19 @@
  * Accounts for the fact that Chrome on iOS fires real popstate events
  * containing undefined state when pressing the back button.
  */
-<<<<<<< HEAD
-export function isExtraneousPopstateEvent(event) {
-  return event.state === undefined && navigator.userAgent.indexOf('CriOS') === -1;
-}
-=======
 export const shouldIgnorePopstateEvent = (() => {
   let loaded = false;
   if (document.readyState === 'complete') {
     loaded = true;
   } else {
-    window.addEventListener('load', () => setTimeout(() => { loaded = true }));
+    window.addEventListener('load', () =>
+      setTimeout(() => {
+        loaded = true;
+      })
+    );
   }
   return event =>
-    (event.state === undefined && navigator.userAgent.indexOf("CriOS") === -1) || !loaded;
-})();
->>>>>>> 3567ed31
+    (event.state === undefined &&
+      navigator.userAgent.indexOf('CriOS') === -1) ||
+    !loaded;
+})();