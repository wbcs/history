--- conflicted
+++ resolved
@@ -12,15 +12,10 @@
   getConfirmation,
   supportsHistory,
   supportsPopStateOnHashChange,
-<<<<<<< HEAD
-  isExtraneousPopstateEvent
+  shouldIgnorePopstateEvent
 } from './DOMUtils.js';
 import invariant from './invariant.js';
 import warning from './warning.js';
-=======
-  shouldIgnorePopstateEvent
-} from "./DOMUtils";
->>>>>>> 3567ed31
 
 const PopStateEvent = 'popstate';
 const HashChangeEvent = 'hashchange';
@@ -90,15 +85,8 @@
     transitionManager.notifyListeners(history.location, history.action);
   }
 
-<<<<<<< HEAD
   function handlePopState(event) {
-    // Ignore extraneous popstate events in WebKit.
-    if (isExtraneousPopstateEvent(event)) return;
-=======
-  const handlePopState = event => {
     if (shouldIgnorePopstateEvent(event)) return;
-
->>>>>>> 3567ed31
     handlePop(getDOMLocation(event.state));
   }
 
